--- conflicted
+++ resolved
@@ -60,16 +60,11 @@
         {
             // Filter the words that are applicable to this column.
             // Skip this column if we have no words left.
-            if (! ($columnWords = $this->filterWords($column, $columnConditions, $words))) {
+            if (! ($words = $this->filterWords($column, $columnConditions, $words))) {
                 continue; // with next column
             };
 
             $relevance_count += $relevance;
-<<<<<<< HEAD
-
-            $queries = $this->getSearchQueriesForColumn($query, $column, $relevance, $columnWords);
-=======
->>>>>>> 5c1343f7
 
             if (!$entireTextOnly) {
                 $queries = $this->getSearchQueriesForColumn($query, $column, $relevance, $words);
